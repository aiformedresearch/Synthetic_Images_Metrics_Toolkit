--- conflicted
+++ resolved
@@ -146,7 +146,6 @@
                     # Convert to either grayscale or RGB
                     if img.mode not in ["L", "RGB"]:
                         img = img.convert("RGB")
-<<<<<<< HEAD
 
                     img_np = np.array(img)  # Shape: (H, W) or (H, W, C)
 
@@ -156,17 +155,6 @@
                     elif img_np.ndim == 3:
                         img_np = np.transpose(img_np, (2, 0, 1))  # (C, H, W)
 
-=======
-
-                    img_np = np.array(img)  # Shape: (H, W) or (H, W, C)
-
-                    # Add channel dimension if grayscale
-                    if img_np.ndim == 2:
-                        img_np = img_np[np.newaxis, :, :]  # (1, H, W)
-                    elif img_np.ndim == 3:
-                        img_np = np.transpose(img_np, (2, 0, 1))  # (C, H, W)
-
->>>>>>> 827fe42e
                     images.append(img_np)
             except Exception as e:
                 print(f"Warning: Could not load {path}: {e}")
